--- conflicted
+++ resolved
@@ -21,10 +21,6 @@
   };
 
 export type ConnectionClientConfig = {
-<<<<<<< HEAD
-=======
-  connectionManager: types.Address;
->>>>>>> 03b2e4c5
   interchainGasPaymaster: types.Address;
 };
 
