import { TestRouter__factory } from '@hyperlane-xyz/app';

import { HyperlaneApp } from '../../HyperlaneApp';
import { chainConnectionConfigs } from '../../consts/chainConnectionConfigs';
import { HyperlaneCore } from '../../core/HyperlaneCore';
import { HyperlaneDeployer } from '../../deploy/HyperlaneDeployer';
import { HyperlaneRouterChecker } from '../../deploy/router/HyperlaneRouterChecker';
import { HyperlaneRouterDeployer } from '../../deploy/router/HyperlaneRouterDeployer';
import { RouterConfig } from '../../deploy/router/types';
import { MultiProvider } from '../../providers/MultiProvider';
import { RouterContracts, RouterFactories } from '../../router';
import { ChainMap, ChainName } from '../../types';

export const fullEnvTestConfigs = {
  test1: chainConnectionConfigs.test1,
  test2: chainConnectionConfigs.test2,
  test3: chainConnectionConfigs.test3,
};

export const subsetTestConfigs = {
  test1: chainConnectionConfigs.test1,
  test2: chainConnectionConfigs.test2,
};

export type SubsetChains = keyof typeof subsetTestConfigs;

export const alfajoresChainConfig = {
  alfajores: chainConnectionConfigs.alfajores,
};

export class EnvSubsetApp<
  Chain extends ChainName = ChainName,
> extends HyperlaneApp<RouterContracts, Chain> {}

export class EnvSubsetChecker<
  Chain extends ChainName,
> extends HyperlaneRouterChecker<
  Chain,
  EnvSubsetApp<Chain>,
  RouterConfig,
  RouterContracts
> {}

export const envSubsetFactories: RouterFactories = {
  router: new TestRouter__factory(),
};

export class EnvSubsetDeployer<
  Chain extends ChainName,
> extends HyperlaneRouterDeployer<
  Chain,
  RouterConfig,
  RouterContracts,
  RouterFactories
> {
  constructor(
    multiProvider: MultiProvider<Chain>,
    configMap: ChainMap<Chain, RouterConfig>,
    protected core: HyperlaneCore<Chain>,
  ) {
    super(multiProvider, configMap, envSubsetFactories, {});
  }

<<<<<<< HEAD
  // Consider moving this up to AbacusRouterDeployer
  /*
=======
  // Consider moving this up to HyperlaneRouterDeployer
>>>>>>> 03b2e4c5
  async initRouter(
    contractsMap: ChainMap<Chain, RouterContracts>,
  ): Promise<void> {
    this.logger(`Calling initialize on routers...`);
    await promiseObjAll(
      objMap(contractsMap, async (chain, contracts) => {
        const chainConnection = this.multiProvider.getChainConnection(chain);
        const acm = this.configMap[chain].connectionManager;
        await chainConnection.handleTx(
          // @ts-ignore
          contracts.router.initialize(acm, chainConnection.overrides),
        );
      }),
    );
  }
  */

  async deploy(): Promise<ChainMap<Chain, RouterContracts>> {
    const contractsMap = (await HyperlaneDeployer.prototype.deploy.apply(
      this,
    )) as Record<Chain, RouterContracts>;
    // await this.initRouter(contractsMap);
    await this.enrollRemoteRouters(contractsMap);
    return contractsMap;
  }

  async deployContracts(chain: Chain) {
    const router = await this.deployContract(chain, 'router', []);
    return {
      router,
    };
  }
}<|MERGE_RESOLUTION|>--- conflicted
+++ resolved
@@ -61,12 +61,7 @@
     super(multiProvider, configMap, envSubsetFactories, {});
   }
 
-<<<<<<< HEAD
-  // Consider moving this up to AbacusRouterDeployer
-  /*
-=======
   // Consider moving this up to HyperlaneRouterDeployer
->>>>>>> 03b2e4c5
   async initRouter(
     contractsMap: ChainMap<Chain, RouterContracts>,
   ): Promise<void> {
@@ -82,7 +77,6 @@
       }),
     );
   }
-  */
 
   async deploy(): Promise<ChainMap<Chain, RouterContracts>> {
     const contractsMap = (await HyperlaneDeployer.prototype.deploy.apply(
