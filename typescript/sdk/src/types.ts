import { types } from '@abacus-network/utils';

import { domains } from './domains';
import { ethers } from 'ethers';

/**
 * RPC Pagination information for Polygon
 */
export interface Pagination {
  blocks: number;
  from: number;
}

/**
 * Enumeration of Abacus supported chains
 */
<<<<<<< HEAD
export enum Chains { // must be string type to be used with Object.keys
  alfajores = 'alfajores',
  mumbai = 'mumbai',
  kovan = 'kovan',
  goerli = 'goerli',
  fuji = 'fuji',
  rinkarby = 'rinkarby',
  rinkeby = 'rinkeby',
  ropsten = 'ropsten',
  celo = 'celo',
  ethereum = 'ethereum',
  avalanche = 'avalanche',
  polygon = 'polygon',
  test1 = 'test1',
  test2 = 'test2',
  test3 = 'test3',
=======
export enum Chains {
  alfajores,
  mumbai,
  kovan,
  goerli,
  fuji,
  rinkarby,
  rinkeby,
  ropsten,
  celo,
  ethereum,
  avalanche,
  polygon,
  bsctestnet,
  arbitrumrinkeby,
  optimismkovan,
  auroratestnet,
  test1,
  test2,
  test3,
>>>>>>> cc6c2db5
}
export type ChainName = keyof typeof Chains;
export type CompleteChainMap<Value> = Record<ChainName, Value>;
export type ChainMap<Networks extends ChainName, Value> = Record<
  Networks,
  Value
>;

// TODO: remove
export const AllChains = Object.keys(Chains) as ChainName[];
export const DomainIdToChainName = Object.fromEntries(
  AllChains.map((chain) => [domains[chain].id, chain]),
);
export const ChainNameToDomainId = Object.fromEntries(
  AllChains.map((chain) => [chain, domains[chain].id]),
) as CompleteChainMap<number>;
export type NameOrDomain = ChainName | number;

export type Remotes<
  Networks extends ChainName,
  Local extends Networks,
> = Exclude<Networks, Local>;
export type RemoteChainMap<
  Networks extends ChainName,
  Local extends Networks,
  Value,
> = Record<Remotes<Networks, Local>, Value>;

/**
 * A Domain (and its characteristics)
 */
export type Domain = {
  id: number;
  nativeTokenDecimals?: number;
  paginate?: Pagination;
};

export type Connection = ethers.providers.Provider | ethers.Signer;

export type ProxiedAddress = {
  proxy: types.Address;
  implementation: types.Address;
  beacon: types.Address;
};<|MERGE_RESOLUTION|>--- conflicted
+++ resolved
@@ -1,7 +1,7 @@
 import { types } from '@abacus-network/utils';
+import { ethers } from 'ethers';
+import { domains } from './domains';
 
-import { domains } from './domains';
-import { ethers } from 'ethers';
 
 /**
  * RPC Pagination information for Polygon
@@ -14,7 +14,6 @@
 /**
  * Enumeration of Abacus supported chains
  */
-<<<<<<< HEAD
 export enum Chains { // must be string type to be used with Object.keys
   alfajores = 'alfajores',
   mumbai = 'mumbai',
@@ -28,31 +27,13 @@
   ethereum = 'ethereum',
   avalanche = 'avalanche',
   polygon = 'polygon',
+  bsctestnet = 'bsctestnet,',
+  arbitrumrinkeby = 'arbitrumrinkeby,',
+  optimismkovan = 'optimismkovan,',
+  auroratestnet = 'auroratestnet,',
   test1 = 'test1',
   test2 = 'test2',
   test3 = 'test3',
-=======
-export enum Chains {
-  alfajores,
-  mumbai,
-  kovan,
-  goerli,
-  fuji,
-  rinkarby,
-  rinkeby,
-  ropsten,
-  celo,
-  ethereum,
-  avalanche,
-  polygon,
-  bsctestnet,
-  arbitrumrinkeby,
-  optimismkovan,
-  auroratestnet,
-  test1,
-  test2,
-  test3,
->>>>>>> cc6c2db5
 }
 export type ChainName = keyof typeof Chains;
 export type CompleteChainMap<Value> = Record<ChainName, Value>;
