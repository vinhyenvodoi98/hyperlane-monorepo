--- conflicted
+++ resolved
@@ -1,10 +1,7 @@
 import path from 'path';
 
 import {
-<<<<<<< HEAD
   ChainMap,
-=======
->>>>>>> 96e03b16
   HyperlaneCoreDeployer,
   HyperlaneDeployer,
   HyperlaneIgp,
@@ -17,10 +14,6 @@
 
 import { bridgeAdapterConfigs } from '../config/environments/test/liquidityLayer';
 import { deployEnvToSdkEnv } from '../src/config/environment';
-<<<<<<< HEAD
-import { Create2FactoryDeployer } from '../src/create2';
-=======
->>>>>>> 96e03b16
 import { deployWithArtifacts } from '../src/deploy';
 import { TestQuerySenderDeployer } from '../src/testcontracts/testquerysender';
 import { TestRecipientDeployer } from '../src/testcontracts/testrecipient';
@@ -59,15 +52,9 @@
   let config: ChainMap<unknown> = {};
   let deployer: HyperlaneDeployer<any, any>;
   if (module === Modules.CORE) {
-<<<<<<< HEAD
     deployer = new HyperlaneCoreDeployer(multiProvider);
   } else if (module === Modules.INTERCHAIN_GAS_PAYMASTER) {
     deployer = new HyperlaneIgpDeployer(multiProvider);
-=======
-    deployer = new HyperlaneCoreDeployer(multiProvider, config.core);
-  } else if (module === Modules.INTERCHAIN_GAS_PAYMASTER) {
-    deployer = new HyperlaneIgpDeployer(multiProvider, config.igp);
->>>>>>> 96e03b16
   } else if (module === Modules.INTERCHAIN_ACCOUNTS) {
     config = await getRouterConfig(environment, multiProvider);
     deployer = new InterchainAccountDeployer(multiProvider);
@@ -81,12 +68,7 @@
       ...conf,
       ...routerConfig[chain],
     }));
-<<<<<<< HEAD
-  } else if (module === Modules.CREATE2_FACTORY) {
-    deployer = new Create2FactoryDeployer(multiProvider);
-=======
-    deployer = new LiquidityLayerDeployer(multiProvider, config);
->>>>>>> 96e03b16
+    deployer = new LiquidityLayerDeployer(multiProvider);
   } else if (module === Modules.TEST_RECIPIENT) {
     deployer = new TestRecipientDeployer(multiProvider);
   } else if (module === Modules.TEST_QUERY_SENDER) {
