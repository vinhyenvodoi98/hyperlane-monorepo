import { getEnvironment, getCoreEnvironmentConfig } from './utils';
import { runPrometheusHelmCommand } from '../src/infrastructure/monitoring/prometheus';
import { HelmCommand } from '../src/utils/helm';

async function main() {
  const environment = await getEnvironment();
  const config = await getCoreEnvironmentConfig(environment);
  return runPrometheusHelmCommand(
<<<<<<< HEAD
    HelmCommand.Install,
    config.infra,
=======
    HelmCommand.InstallOrUpgrade,
    infraConfig,
>>>>>>> c7fa1272
    environment,
  );
}

main().then(console.log).catch(console.error);<|MERGE_RESOLUTION|>--- conflicted
+++ resolved
@@ -1,18 +1,13 @@
-import { getEnvironment, getCoreEnvironmentConfig } from './utils';
 import { runPrometheusHelmCommand } from '../src/infrastructure/monitoring/prometheus';
 import { HelmCommand } from '../src/utils/helm';
+import { getCoreEnvironmentConfig, getEnvironment } from './utils';
 
 async function main() {
   const environment = await getEnvironment();
   const config = await getCoreEnvironmentConfig(environment);
   return runPrometheusHelmCommand(
-<<<<<<< HEAD
-    HelmCommand.Install,
+    HelmCommand.InstallOrUpgrade,
     config.infra,
-=======
-    HelmCommand.InstallOrUpgrade,
-    infraConfig,
->>>>>>> c7fa1272
     environment,
   );
 }
