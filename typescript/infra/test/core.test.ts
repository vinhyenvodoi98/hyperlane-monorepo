<<<<<<< HEAD
import { utils } from '@abacus-network/deploy';
import {
  AbacusCore,
  ChainMap,
  CoreContractAddresses,
  MultiProvider,
  utils as sdkUtils,
} from '@abacus-network/sdk';
import '@nomiclabs/hardhat-waffle';
import { ethers } from 'hardhat';
import path from 'path';
import { environment } from '../config/environments/test';
=======
import '@nomiclabs/hardhat-waffle';
import { ethers } from 'hardhat';
import path from 'path';

import { AbacusCore } from '@abacus-network/sdk';
import { types } from '@abacus-network/utils';

import {
  core as coreConfig,
  registerMultiProviderTest,
} from '../config/environments/test';
>>>>>>> a424371e
import { ENVIRONMENTS_ENUM } from '../src/config/environment';
import { AbacusCoreChecker, AbacusCoreDeployer } from '../src/core';

describe('core', async () => {
  type networks = keyof typeof environment.transactionConfigs;
  let multiProvider: MultiProvider<networks>;
  let deployer: AbacusCoreDeployer<networks>;
  let core: AbacusCore<networks>;
  let addresses: ChainMap<networks, CoreContractAddresses<networks, any>>;

  let owners: ChainMap<networks, string>;
  before(async () => {
    const [signer, owner] = await ethers.getSigners();
    multiProvider = utils.initHardhatMultiProvider(environment, signer);
    deployer = new AbacusCoreDeployer(
      multiProvider,
      environment.core.validatorManagers,
    );
    owners = sdkUtils.objMap(
      environment.transactionConfigs,
      () => owner.address,
    );
  });

  it('deploys', async () => {
    addresses = await deployer.deploy(); // TODO: return AbacusApp from AbacusDeployer.deploy()
  });

  it('writes', async () => {
    const base = './test/outputs/core';
    deployer.writeVerification(path.join(base, 'verification'));
    deployer.writeContracts(addresses, path.join(base, 'contracts.ts'));
    deployer.writeRustConfigs(
      ENVIRONMENTS_ENUM.Test,
      path.join(base, 'rust'),
      addresses,
    );
  });

  it('transfers ownership', async () => {
    core = new AbacusCore(addresses, multiProvider);
    await AbacusCoreDeployer.transferOwnership(core, owners, multiProvider);
  });

  it('checks', async () => {
    const checker = new AbacusCoreChecker(
      multiProvider,
      core,
      environment.core,
    );
    await checker.checkOwners(owners);
  });
});<|MERGE_RESOLUTION|>--- conflicted
+++ resolved
@@ -1,4 +1,7 @@
-<<<<<<< HEAD
+import '@nomiclabs/hardhat-waffle';
+import { ethers } from 'hardhat';
+import path from 'path';
+
 import { utils } from '@abacus-network/deploy';
 import {
   AbacusCore,
@@ -7,23 +10,8 @@
   MultiProvider,
   utils as sdkUtils,
 } from '@abacus-network/sdk';
-import '@nomiclabs/hardhat-waffle';
-import { ethers } from 'hardhat';
-import path from 'path';
+
 import { environment } from '../config/environments/test';
-=======
-import '@nomiclabs/hardhat-waffle';
-import { ethers } from 'hardhat';
-import path from 'path';
-
-import { AbacusCore } from '@abacus-network/sdk';
-import { types } from '@abacus-network/utils';
-
-import {
-  core as coreConfig,
-  registerMultiProviderTest,
-} from '../config/environments/test';
->>>>>>> a424371e
 import { ENVIRONMENTS_ENUM } from '../src/config/environment';
 import { AbacusCoreChecker, AbacusCoreDeployer } from '../src/core';
 
