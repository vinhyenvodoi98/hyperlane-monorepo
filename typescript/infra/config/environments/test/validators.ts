import { ChainName } from '@abacus-network/sdk';
<<<<<<< HEAD
=======

>>>>>>> a424371e
import {
  ChainValidatorSets,
  CheckpointSyncerType,
} from '../../../src/config/agent';

import { TestNetworks } from './domains';

const localStoragePath = (chainName: ChainName) =>
  `/tmp/abacus-test-${chainName}-validator`;

export const validators: ChainValidatorSets<
  'test1' | 'test2' | 'test3'
> = {
  test1: {
    threshold: 1,
    validators: [
      {
        address: '0x70997970c51812dc3a010c7d01b50e0d17dc79c8',
        checkpointSyncer: {
          type: CheckpointSyncerType.LocalStorage,
          path: localStoragePath('test1'),
        },
      },
    ],
  },
  test2: {
    threshold: 1,
    validators: [
      {
        address: '0x3c44cdddb6a900fa2b585dd299e03d12fa4293bc',
        checkpointSyncer: {
          type: CheckpointSyncerType.LocalStorage,
          path: localStoragePath('test2'),
        },
      },
    ],
  },
  test3: {
    threshold: 1,
    validators: [
      {
        address: '0x90f79bf6eb2c4f870365e785982e1f101e93b906',
        checkpointSyncer: {
          type: CheckpointSyncerType.LocalStorage,
          path: localStoragePath('test3'),
        },
      },
    ],
  },
  
};<|MERGE_RESOLUTION|>--- conflicted
+++ resolved
@@ -1,21 +1,14 @@
 import { ChainName } from '@abacus-network/sdk';
-<<<<<<< HEAD
-=======
 
->>>>>>> a424371e
 import {
   ChainValidatorSets,
   CheckpointSyncerType,
 } from '../../../src/config/agent';
 
-import { TestNetworks } from './domains';
-
 const localStoragePath = (chainName: ChainName) =>
   `/tmp/abacus-test-${chainName}-validator`;
 
-export const validators: ChainValidatorSets<
-  'test1' | 'test2' | 'test3'
-> = {
+export const validators: ChainValidatorSets<'test1' | 'test2' | 'test3'> = {
   test1: {
     threshold: 1,
     validators: [
@@ -52,5 +45,4 @@
       },
     ],
   },
-  
 };