--- conflicted
+++ resolved
@@ -3,11 +3,8 @@
 
 // ============ Internal Imports ============
 import {OwnableMulticall, Call} from "../OwnableMulticall.sol";
-<<<<<<< HEAD
 import {Router} from "../Router.sol";
-=======
 import {IInterchainQueryRouter} from "../../interfaces/IInterchainQueryRouter.sol";
->>>>>>> 4e760958
 
 // ============ External Imports ============
 import {Create2} from "@openzeppelin/contracts/utils/Create2.sol";
@@ -56,13 +53,13 @@
         uint32 _destinationDomain,
         Call calldata call,
         bytes calldata callback
-    ) external returns (uint256 leafIndex) {
+    ) external returns (bytes32 messageId) {
         // TODO: fix this ugly arrayification
         Call[] memory calls = new Call[](1);
         calls[0] = call;
         bytes[] memory callbacks = new bytes[](1);
         callbacks[0] = callback;
-        leafIndex = query(_destinationDomain, calls, callbacks);
+        messageId = query(_destinationDomain, calls, callbacks);
     }
 
     /**
@@ -74,12 +71,12 @@
         uint32 _destinationDomain,
         Call[] memory calls,
         bytes[] memory callbacks
-    ) public returns (uint256 leafIndex) {
+    ) public returns (bytes32 messageId) {
         require(
             calls.length == callbacks.length,
             "InterchainQueryRouter: calls and callbacks must be same length"
         );
-        leafIndex = _dispatch(
+        messageId = _dispatch(
             _destinationDomain,
             abi.encode(Action.DISPATCH, msg.sender, calls, callbacks)
         );
