// SPDX-License-Identifier: Apache-2.0
pragma solidity ^0.8.13;

// ============ External Imports ============

import {OwnableUpgradeable} from "@openzeppelin/contracts-upgradeable/access/OwnableUpgradeable.sol";
<<<<<<< HEAD
import {Call, Result} from "./Call.sol";
=======
import {Address} from "@openzeppelin/contracts/utils/Address.sol";
import {CallLib} from "./libs/Call.sol";
>>>>>>> d3886ed4

/*
 * @title OwnableMulticall
 * @dev Allows only only address to execute calls to other contracts
 */
contract OwnableMulticall is OwnableUpgradeable {
    using CallLib for CallLib.Call[];

    constructor() {
        _transferOwnership(msg.sender);
    }

    function initialize() external initializer {
<<<<<<< HEAD
        _transferOwnership(msg.sender);
    }

    function proxyCalls(Call[] calldata calls) external onlyOwner {
        uint256 length = calls.length;
        for (uint256 i = 0; i < length; i += 1) {
            (bool success, bytes memory returnData) = calls[i].to.call(
                calls[i].data
            );
            if (!success) {
                assembly {
                    revert(add(returnData, 32), returnData)
                }
            }
        }
    }

    function _staticcall(Call[] memory calls, bytes[] memory callbacks)
        internal
        view
        returns (Result[] memory resolveCalls)
    {
        uint256 length = calls.length;
        resolveCalls = new Result[](length);
        for (uint256 i = 0; i < length; i++) {
            (bool success, bytes memory returnData) = calls[i].to.staticcall(
                calls[i].data
            );
            resolveCalls[i] = Result(
                success,
                bytes.concat(callbacks[i], returnData)
            );
        }
        return resolveCalls;
    }

    function proxyCallBatch(address to, bytes[] memory calls) internal {
        uint256 length = calls.length;
        for (uint256 i = 0; i < length; i += 1) {
            (bool success, bytes memory returnData) = to.call(calls[i]);
            if (!success) {
                assembly {
                    revert(add(returnData, 32), returnData)
                }
            }
        }
=======
        __Ownable_init();
    }

    function proxyCalls(CallLib.Call[] calldata calls) external onlyOwner {
        calls._multicall();
>>>>>>> d3886ed4
    }

    function resolveResults(address to, Result[] memory results) internal {
        for (uint256 i = 0; i < results.length; i += 1) {
            if (results[i].success) {
                (bool success, bytes memory returnData) = to.call(
                    results[i].data
                );
                if (!success) {
                    assembly {
                        revert(add(returnData, 32), returnData)
                    }
                }
            }
        }
    }
}<|MERGE_RESOLUTION|>--- conflicted
+++ resolved
@@ -4,12 +4,8 @@
 // ============ External Imports ============
 
 import {OwnableUpgradeable} from "@openzeppelin/contracts-upgradeable/access/OwnableUpgradeable.sol";
-<<<<<<< HEAD
-import {Call, Result} from "./Call.sol";
-=======
 import {Address} from "@openzeppelin/contracts/utils/Address.sol";
 import {CallLib} from "./libs/Call.sol";
->>>>>>> d3886ed4
 
 /*
  * @title OwnableMulticall
@@ -23,74 +19,10 @@
     }
 
     function initialize() external initializer {
-<<<<<<< HEAD
-        _transferOwnership(msg.sender);
-    }
-
-    function proxyCalls(Call[] calldata calls) external onlyOwner {
-        uint256 length = calls.length;
-        for (uint256 i = 0; i < length; i += 1) {
-            (bool success, bytes memory returnData) = calls[i].to.call(
-                calls[i].data
-            );
-            if (!success) {
-                assembly {
-                    revert(add(returnData, 32), returnData)
-                }
-            }
-        }
-    }
-
-    function _staticcall(Call[] memory calls, bytes[] memory callbacks)
-        internal
-        view
-        returns (Result[] memory resolveCalls)
-    {
-        uint256 length = calls.length;
-        resolveCalls = new Result[](length);
-        for (uint256 i = 0; i < length; i++) {
-            (bool success, bytes memory returnData) = calls[i].to.staticcall(
-                calls[i].data
-            );
-            resolveCalls[i] = Result(
-                success,
-                bytes.concat(callbacks[i], returnData)
-            );
-        }
-        return resolveCalls;
-    }
-
-    function proxyCallBatch(address to, bytes[] memory calls) internal {
-        uint256 length = calls.length;
-        for (uint256 i = 0; i < length; i += 1) {
-            (bool success, bytes memory returnData) = to.call(calls[i]);
-            if (!success) {
-                assembly {
-                    revert(add(returnData, 32), returnData)
-                }
-            }
-        }
-=======
         __Ownable_init();
     }
 
     function proxyCalls(CallLib.Call[] calldata calls) external onlyOwner {
         calls._multicall();
->>>>>>> d3886ed4
-    }
-
-    function resolveResults(address to, Result[] memory results) internal {
-        for (uint256 i = 0; i < results.length; i += 1) {
-            if (results[i].success) {
-                (bool success, bytes memory returnData) = to.call(
-                    results[i].data
-                );
-                if (!success) {
-                    assembly {
-                        revert(add(returnData, 32), returnData)
-                    }
-                }
-            }
-        }
     }
 }