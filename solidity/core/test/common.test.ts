--- conflicted
+++ resolved
@@ -45,28 +45,4 @@
       mailbox.connect(nonowner).setValidatorManager(mailbox.address),
     ).to.be.revertedWith(ONLY_OWNER_REVERT_MSG);
   });
-<<<<<<< HEAD
-=======
-
-  it('Caches a checkpoint', async () => {
-    const root =
-      '0x9c7a007113f829cfd019a91e4ca5e7f6760589fd6bc7925c877f6971ffee1647';
-    const index = 1;
-    await mailbox.cacheCheckpoint(root, index);
-    expect(await mailbox.latestCachedRoot()).to.equal(root);
-    expect(await mailbox.cachedCheckpoints(root)).to.equal(index);
-    const [actualRoot, actualIndex] = await mailbox.latestCachedCheckpoint();
-    expect(actualRoot).to.equal(root);
-    expect(actualIndex).to.equal(index);
-  });
-
-  it('Reverts when caching a checkpoint with index zero', async () => {
-    const root =
-      '0x9c7a007113f829cfd019a91e4ca5e7f6760589fd6bc7925c877f6971ffee1647';
-    const index = 0;
-    await expect(mailbox.cacheCheckpoint(root, index)).to.be.revertedWith(
-      '!index',
-    );
-  });
->>>>>>> 041f9f3e
 });