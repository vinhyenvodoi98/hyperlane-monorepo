--- conflicted
+++ resolved
@@ -81,29 +81,6 @@
     // ============ External Functions ============
 
     /**
-<<<<<<< HEAD
-     * @notice Caches the provided merkle root and index.
-     * @dev Called by the validator manager, which is responsible for verifying a
-     * quorum of validator signatures on the checkpoint.
-     * @dev Reverts if the checkpoint's index is not greater than the index of the latest checkpoint in the cache.
-     * @param _root Checkpoint's merkle root.
-     * @param _index Checkpoint's index.
-     */
-    function cacheCheckpoint(bytes32 _root, uint256 _index)
-        external
-        override
-        onlyValidatorManager
-    {
-        // Ensure that the checkpoint is newer than the latest we've cached.
-        if (_index <= cachedCheckpoints[latestCachedRoot]) {
-            revert CacheOldCheckpointIndex();
-        }
-        _cacheCheckpoint(_root, _index);
-    }
-
-    /**
-=======
->>>>>>> 5e639a2f
      * @notice Attempts to process the provided formatted `message`. Performs
      * verification against root of the proof
      * @dev Called by the validator manager, which is responsible for verifying a
@@ -134,15 +111,8 @@
             _proof,
             _leafIndex
         );
-<<<<<<< HEAD
-        // ensure that the root has been cached
-        if (_index > cachedCheckpoints[_calculatedRoot]) {
-            revert RootNotCached(_calculatedRoot);
-        }
-=======
         // verify the merkle proof
         require(_calculatedRoot == _root, "!proof");
->>>>>>> 5e639a2f
         _process(_message, _messageHash);
         emit Process(_messageHash);
     }
